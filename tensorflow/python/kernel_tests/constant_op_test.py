--- conflicted
+++ resolved
@@ -439,18 +439,10 @@
 
   def testZerosLikeCPU(self):
     for dtype in [
-<<<<<<< HEAD
-        dtypes_lib.float32, dtypes_lib.float64,
-        dtypes_lib.int8, dtypes_lib.uint8, dtypes_lib.int16, dtypes_lib.uint16,
-        dtypes_lib.int32, dtypes_lib.int64, dtypes_lib.bool,
-        dtypes_lib.complex64, dtypes_lib.complex128,
-        dtypes_lib.string
-=======
         dtypes_lib.float32, dtypes_lib.float64, dtypes_lib.int8,
         dtypes_lib.uint8, dtypes_lib.int16, dtypes_lib.uint16, dtypes_lib.int32,
         dtypes_lib.int64, dtypes_lib.bool, dtypes_lib.complex64,
         dtypes_lib.complex128, dtypes_lib.string
->>>>>>> c0b8a077
     ]:
       self._compareZeros(dtype, fully_defined_shape=False, use_gpu=False)
       self._compareZeros(dtype, fully_defined_shape=True, use_gpu=False)
@@ -581,17 +573,10 @@
 
   def testOnesLike(self):
     for dtype in [
-<<<<<<< HEAD
-        dtypes_lib.float32, dtypes_lib.float64,
-        dtypes_lib.int8, dtypes_lib.uint8, dtypes_lib.int16, dtypes_lib.uint16,
-        dtypes_lib.int32, dtypes_lib.int64, dtypes_lib.bool,
-        dtypes_lib.complex64, dtypes_lib.complex128
-=======
         dtypes_lib.float32, dtypes_lib.float64, dtypes_lib.int8,
         dtypes_lib.uint8, dtypes_lib.int16, dtypes_lib.uint16, dtypes_lib.int32,
         dtypes_lib.int64, dtypes_lib.bool, dtypes_lib.complex64,
         dtypes_lib.complex128
->>>>>>> c0b8a077
     ]:
       numpy_dtype = dtype.as_numpy_dtype
       with self.test_session():
